--- conflicted
+++ resolved
@@ -53,11 +53,7 @@
       # 6) Run pylint
       - name: Lint with pylint
         run: |
-<<<<<<< HEAD
-             pylint world-cup-26-predictions/**/*.py
-=======
              pylint world_cup_26_predictions/**/*.py
->>>>>>> 7659b42d
 
       # 7) Report code coverage to Coveralls
       - name: Report code coverage to Coveralls
