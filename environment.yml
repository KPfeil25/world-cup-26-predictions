name: world-cup-predictions-env
channels:
  - defaults
dependencies:
<<<<<<< HEAD
  - numpy=1.24.3
  - pandas=2.0.3
  - pip=24.2
  - plotly=5.24.1
  - python=3.8.20
=======
  - numpy=1
  - pandas=2
  - pip=24
  - plotly=5.24
  - python=3.8
>>>>>>> 265293c4
<|MERGE_RESOLUTION|>--- conflicted
+++ resolved
@@ -2,16 +2,8 @@
 channels:
   - defaults
 dependencies:
-<<<<<<< HEAD
-  - numpy=1.24.3
-  - pandas=2.0.3
-  - pip=24.2
-  - plotly=5.24.1
-  - python=3.8.20
-=======
   - numpy=1
   - pandas=2
   - pip=24
   - plotly=5.24
-  - python=3.8
->>>>>>> 265293c4
+  - python=3.8